use crate::dir_entry::{DirBlock, FileType};
<<<<<<< HEAD
use anyhow::Result;

use crate::errors::FileError;

use crate::prelude::Permissions;
=======
use logger_macro::trace_log;

use crate::errors::FileError;

use crate::{FileSystem, READ, READ_WRITE, READ_WRITE_EXECUTE, WRITE};
use crate::prelude::Permissions;
use crate::utils::check_access_level;
>>>>>>> 5efac2a9
use crate::traits::DirEntryHandling;
use crate::utils::path_handler::{absolutize_from, split_path};
use crate::{FileSystem, READ_WRITE_EXECUTE};

impl DirEntryHandling for FileSystem {
    /// The move function is used to move a file from one directory to another
    #[trace_log]
    fn move_entry(&mut self, source: &str, dest: &str) -> Result<()> {
        let abs_src = absolutize_from(source, &self.curr_block.path);
        let abs_dest = absolutize_from(dest, &self.curr_block.path);

        let (src_parent, src_name) = split_path(abs_src.clone());
        let (dest_parent, dest_name) = split_path(abs_dest.clone());

        let mut src_parent_block = self.traverse_dir(src_parent)?;
        let mut dest_parent_block = self.traverse_dir(dest_parent)?;

        // check if we have write permission for destnation and read permission for source
        if !check_access_level(src_parent_block.parent_entry.access_level, READ) {
            return Err(FileError::NoPermissionToRead(dest_name).into());
        }
        if !check_access_level(dest_parent_block.parent_entry.access_level, WRITE) {
            return Err(FileError::NoPermissionToWrite(dest_name).into());
        }

        let mut dest_is_dir = false;

        if let Some(dest_entry) = dest_parent_block.get_entry(&dest_name.clone().into()) {
            if dest_entry.file_type == FileType::Directory {
                dest_parent_block = self.traverse_dir(abs_dest.clone())?;
                dest_is_dir = true;
            }
        }

        // NOTE: this will need to be updated to handle directories

        if let Some(entry) = src_parent_block.get_entry(&src_name.clone().into()) {
            let mut new_entry = entry.clone();

<<<<<<< HEAD
            if !dest_is_dir {
=======
            if !check_access_level(new_entry.access_level, READ_WRITE) {
                return Err(FileError::NoPermissionToWrite(new_entry.name.to_string()).into());
            }

            if !dest_is_dir  {
>>>>>>> 5efac2a9
                new_entry.name = dest_name.clone().into();
            }

            if dest_parent_block
                .get_entry(&dest_name.clone().into())
                .is_some()
            {
                return Err(FileError::FileExists(dest_name.into()).into());
            }

            if dest_parent_block == src_parent_block {
                dest_parent_block.remove_entry(&src_name.clone().into())?;
            }

            dest_parent_block.add_entry(new_entry)?;
            src_parent_block.remove_entry(&src_name.into())?;
            self.write_dir_block(&src_parent_block)?;
            self.write_dir_block(&dest_parent_block)?;
            //self.update_dir(&mut src_parent_block, abs_src)?;
            //self.update_dir(&mut dest_parent_block, abs_dest)?;
            self.update_curr_dir()?;
        } else {
            return Err(FileError::FileNotFound.into());
        }

        Ok(())
    }

    /// The copy function is used to copy a file from one directory to another
    #[trace_log]
    fn copy_entry(&mut self, source: &str, dest: &str) -> Result<()> {
        let abs_src = absolutize_from(source, &self.curr_block.path);
        let abs_dest = absolutize_from(dest, &self.curr_block.path);

        let (src_parent, src_name) = split_path(abs_src);
        let (dest_parent, dest_name) = split_path(abs_dest.clone());

        let src_parent_block = self.traverse_dir(src_parent)?;
        let mut dest_parent_block = self.traverse_dir(dest_parent)?;

        // check if we have write permission for destnation and read permission for source
        if !check_access_level(src_parent_block.parent_entry.access_level, READ) {
            return Err(FileError::NoPermissionToRead(dest_name).into());
        }
        if !check_access_level(dest_parent_block.parent_entry.access_level, WRITE) {
            return Err(FileError::NoPermissionToWrite(dest_name).into());
        }

        let mut dest_is_dir = false;

        if let Some(dest_entry) = dest_parent_block.get_entry(&dest_name.clone().into()) {
            if dest_entry.file_type == FileType::Directory {
                dest_parent_block = self.traverse_dir(abs_dest.clone())?;
                dest_is_dir = true;
            }
        }

        // NOTE: this will need to be updated to handle directories

        if let Some(entry) = self.curr_block.get_entry(&src_name.into()) {
            let mut new_entry = entry.clone();

<<<<<<< HEAD
=======
            if !check_access_level(new_entry.access_level, READ_WRITE) {
                return Err(FileError::NoPermissionToWrite(new_entry.name.to_string()).into());
            }

>>>>>>> 5efac2a9
            if !dest_is_dir {
                new_entry.name = dest_name.clone().into();
            }

            if dest_parent_block
                .get_entry(&dest_name.clone().into())
                .is_some()
            {
                return Err(FileError::FileExists(dest_name.into()).into());
            }

            match new_entry.file_type {
                FileType::File => {
                    let data = self.read_file_data(new_entry.blk_num)?;
                    new_entry.blk_num = self.get_free_block()?;
                    self.write_data(&data, new_entry.blk_num)?;
                }
                FileType::Directory => {
                    new_entry.size = 0;
                    let block = DirBlock::default();
                    new_entry.blk_num = self.get_free_block()?;
                    self.write_data(&block, new_entry.blk_num)?;
                }
            }

            dest_parent_block.add_entry(new_entry)?;
            self.write_dir_block(&dest_parent_block)?;
            self.update_curr_dir()?;
        } else {
            return Err(FileError::FileNotFound.into());
        }

        Ok(())
    }
}

#[trace_log]
fn convert_str_to_u8_digit(s: &str) -> Result<u8, std::num::ParseIntError> {
    s.parse::<u8>()
}

impl Permissions for FileSystem {
    #[trace_log]
    fn change_permissions(&mut self, path: &str, permissions: &str) -> Result<()> {
        let abs_path = absolutize_from(path, &self.curr_block.path);
        let (parent, name) = split_path(abs_path);
        let mut parent_block = self.traverse_dir(parent)?;

        // convert safley the &str permissions into a u8
        let permissions = convert_str_to_u8_digit(permissions)?;

        if let Some(entry) = parent_block.clone().get_entry_mut(&name.into()) {
            if permissions > READ_WRITE_EXECUTE {
                return Err(FileError::InvalidAccessLevel(permissions).into());
            }

            entry.access_level = permissions;
            parent_block.update_entry(entry)?;
            self.write_dir_block(&parent_block)?;

            if entry.file_type == FileType::Directory {
                let mut block = self.read_dir_block(entry)?;
                block
                    .entries
                    .iter_mut()
                    .for_each(|entry| entry.access_level = permissions);
                self.write_dir_block(&block)?;
            }

            self.update_curr_dir()?;
        } else {
            return Err(FileError::FileNotFound.into());
        }
        Ok(())
    }
}<|MERGE_RESOLUTION|>--- conflicted
+++ resolved
@@ -1,11 +1,5 @@
 use crate::dir_entry::{DirBlock, FileType};
-<<<<<<< HEAD
 use anyhow::Result;
-
-use crate::errors::FileError;
-
-use crate::prelude::Permissions;
-=======
 use logger_macro::trace_log;
 
 use crate::errors::FileError;
@@ -13,10 +7,8 @@
 use crate::{FileSystem, READ, READ_WRITE, READ_WRITE_EXECUTE, WRITE};
 use crate::prelude::Permissions;
 use crate::utils::check_access_level;
->>>>>>> 5efac2a9
 use crate::traits::DirEntryHandling;
 use crate::utils::path_handler::{absolutize_from, split_path};
-use crate::{FileSystem, READ_WRITE_EXECUTE};
 
 impl DirEntryHandling for FileSystem {
     /// The move function is used to move a file from one directory to another
@@ -53,15 +45,11 @@
         if let Some(entry) = src_parent_block.get_entry(&src_name.clone().into()) {
             let mut new_entry = entry.clone();
 
-<<<<<<< HEAD
-            if !dest_is_dir {
-=======
             if !check_access_level(new_entry.access_level, READ_WRITE) {
                 return Err(FileError::NoPermissionToWrite(new_entry.name.to_string()).into());
             }
 
-            if !dest_is_dir  {
->>>>>>> 5efac2a9
+            if !dest_is_dir {
                 new_entry.name = dest_name.clone().into();
             }
 
@@ -124,13 +112,10 @@
         if let Some(entry) = self.curr_block.get_entry(&src_name.into()) {
             let mut new_entry = entry.clone();
 
-<<<<<<< HEAD
-=======
             if !check_access_level(new_entry.access_level, READ_WRITE) {
                 return Err(FileError::NoPermissionToWrite(new_entry.name.to_string()).into());
             }
 
->>>>>>> 5efac2a9
             if !dest_is_dir {
                 new_entry.name = dest_name.clone().into();
             }
