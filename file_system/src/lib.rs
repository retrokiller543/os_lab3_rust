#![allow(unused_variables)]

use std::fmt::Debug;

use anyhow::Result;
#[cfg(feature = "debug")]
use log::{debug, trace};
use serde::Serialize;

use file_data::FileData;
use logger_macro::trace_log;
use rustic_disk::traits::BlockStorage;
use rustic_disk::Disk;

use crate::dir_entry::{DirBlock, DirEntry, FileType};
use crate::errors::{FSError, IOHandlerError};
use crate::fat::{FatType, FAT};
use crate::prelude::{File, IOHandler};

mod dir_entry;
mod directories;
mod errors;
mod fat;
mod file_data;
mod files;
mod format;
mod other;
pub mod prelude;
#[cfg(feature = "py-bindings")]
mod py_bindings;
mod tests;
mod traits;
mod utils;

#[cfg(feature = "py-bindings")]
use pyo3::pyclass;
use std::io;

<<<<<<< HEAD
#[cfg_attr(feature = "py-bindings", pyclass)]
=======
#[derive(Clone)]
>>>>>>> 5efac2a9
pub struct StdIOHandler;

impl IOHandler for StdIOHandler {
    type Input = String;
    type Output = String;

    fn read(&mut self) -> Result<String> {
        let mut input = String::new();
        io::stdin()
            .read_line(&mut input)
            .map_err(|e| IOHandlerError::IOError(e.to_string()).into()) // Convert to anyhow::Error
            .map(|_| input.trim_end().to_string())
    }

    fn write(&mut self, content: String) -> Result<()> {
        println!("{}", content);
        Ok(())
    }
}

impl Debug for StdIOHandler {
    fn fmt(&self, f: &mut std::fmt::Formatter<'_>) -> std::fmt::Result {
        write!(f, "StdIOHandler")
    }
}

const ROOT_BLK: u64 = 0;
const FAT_BLK: u64 = 1;

#[derive(Debug)]
pub struct FileSystem {
    disk: Disk,
    curr_block: DirBlock,
    fat: FAT,
<<<<<<< HEAD
    pub io_handler: Box<dyn IOHandler<Input = String, Output = String> + Send + Sync>,
=======
    //#[cfg(not(target_arch = "wasm32"))]
    pub io_handler: Box<dyn IOHandler<Input = String, Output = String>>,
}

impl Clone for FileSystem {
    fn clone(&self) -> Self {
        FileSystem {
            #[cfg(not(target_arch = "wasm32"))]
            disk: Disk::new().unwrap(),
            #[cfg(target_arch = "wasm32")]
            disk: self.disk.clone(),
            curr_block: self.curr_block.clone(),
            fat: self.fat.clone(),
            io_handler: self.io_handler.clone_box(),
        }
    }
>>>>>>> 5efac2a9
}

const READ: u8 = 0x04;
const WRITE: u8 = 0x02;
const EXECUTE: u8 = 0x01;
const READ_WRITE: u8 = READ | WRITE;
const READ_EXECUTE: u8 = READ | EXECUTE;
const WRITE_EXECUTE: u8 = WRITE | EXECUTE;
const READ_WRITE_EXECUTE: u8 = READ | WRITE | EXECUTE;
const NONE: u8 = 0x00;

#[trace_log]
fn get_access_rights(access: u8) -> String {
    match access {
        READ_WRITE_EXECUTE => "rwx".to_string(),
        READ_WRITE => "rw-".to_string(),
        READ_EXECUTE => "r-x".to_string(),
        READ => "r--".to_string(),
        WRITE_EXECUTE => "-wx".to_string(),
        WRITE => "-w-".to_string(),
        EXECUTE => "--x".to_string(),
        NONE => "---".to_string(),
        _ => "???".to_string(),
    }
}

impl FileSystem {
    pub fn num_entries() -> usize {
        Disk::BLOCK_SIZE / DirEntry::calculate_max_size()
    }

    #[trace_log]
    pub fn new(
        io_handler: Box<dyn IOHandler<Input = String, Output = String> + Send + Sync>,
    ) -> Result<Self> {
        #[cfg(feature = "debug")]
        {
            debug!("Creating new file system");
            debug!("Max entries per block: {}", Self::num_entries());
        }
        let (curr_block, fat, disk) = if !Disk::disk_exists() {
            #[cfg(target_arch = "wasm32")]
            let mut disk = Disk::new()?;
            #[cfg(not(target_arch = "wasm32"))]
            let disk = Disk::new()?;
            let fat = FAT::new();
            let root_block = DirBlock {
                path: "/".to_string(),
                parent_entry: DirEntry {
                    name: "/".into(),
                    file_type: FileType::Directory,
                    access_level: READ_WRITE_EXECUTE,
                    ..Default::default()
                },
                blk_num: 0,
                entries: vec![DirEntry::default(); Self::num_entries()],
            };
            disk.write_block(0, &root_block)?;
            disk.write_block(1, &fat)?;
            (root_block, fat, disk)
        } else {
            let disk = Disk::new()?;
            let mut root_block: DirBlock = disk.read_block(0)?;
            root_block.parent_entry.file_type = FileType::Directory;
            root_block.parent_entry.access_level = READ_WRITE_EXECUTE;
            root_block.parent_entry.name = "/".into();
            let fat: FAT = disk.read_block(1)?;
            (root_block, fat, disk)
        };

        #[cfg(feature = "debug")]
        {
            trace!("Root block: {:?}", curr_block);
            trace!("FAT: {:?}", fat);
        }

        Ok(FileSystem {
            disk,
            curr_block,
            fat,
            io_handler,
        })
    }

    #[trace_log]
    pub fn update_curr_dir(&mut self) -> Result<()> {
        self.curr_block = self.read_dir_block(&self.curr_block.parent_entry)?;
        Ok(())
    }

    #[trace_log]
    #[cfg(not(target_arch = "wasm32"))]
    pub fn write_curr_blk(&self) -> Result<()> {
        let block_to_write = self.curr_block.blk_num;
        self.disk
            .write_block(block_to_write as usize, &self.curr_block)?;
        Ok(())
    }

    #[cfg(target_arch = "wasm32")]
    pub fn write_curr_blk(&mut self) -> Result<()> {
        let block_to_write = self.curr_block.blk_num;
        self.disk
            .write_block(block_to_write as usize, &self.curr_block)?;
        Ok(())
    }

    #[trace_log]
    pub fn get_free_block(&self) -> Result<u16> {
        let mut blk = 0;

        for (index, block) in self.fat.iter().enumerate() {
            match block {
                FatType::Free => {
                    blk = index as u16;
                    break;
                }
                _ => continue,
            }
        }

        if blk == 0 {
            return Err(FSError::NoFreeBlocks.into());
        }

        Ok(blk)
    }

    #[trace_log]
    pub fn write_data<T: Serialize + Debug>(&mut self, data: &T, start_blk: u16) -> Result<()> {
        // Serialize the data
        let serialized_data = bincode::serialize(data).map_err(FSError::SerializationError)?;

        // If the data fits within a single block, write it directly
        if serialized_data.len() <= Disk::BLOCK_SIZE {
            self.disk
                .write_raw_data(start_blk as usize, &serialized_data)?;
            // Update FAT for start_blk to EOF since it's the last block
            self.update_fat(start_blk, None)?; // Assuming update_fat takes an Option<u64> for the second param
            return Ok(());
        }

        // Split into chunks for larger data
        let mut chunks = serialized_data.chunks(Disk::BLOCK_SIZE).peekable();
        let mut blk = start_blk;
        let mut first_iteration = true;

        while let Some(chunk) = chunks.next() {
            if !first_iteration {
                blk = self.get_free_block()?; // Get a new block if not the first iteration
            } else {
                first_iteration = false;
            }
            self.disk.write_raw_data(blk as usize, chunk)?;
            let next_blk = if chunks.peek().is_some() {
                Some(self.get_free_block()?)
            } else {
                None
            };

            // Update FAT for blk. If next_blk is None, it's the last chunk
            self.update_fat(blk, next_blk)?;
        }

        Ok(())
    }

    #[trace_log]
    pub fn update_fat(&mut self, blk: u16, next_blk: Option<u16>) -> Result<()> {
        match next_blk {
            Some(next_blk) => {
                self.fat[blk as usize] = FatType::Taken(next_blk);
            }
            None => {
                self.fat[blk as usize] = FatType::EOF;
            }
        }
        self.disk.write_block(FAT_BLK as usize, &self.fat)?;
        Ok(())
    }

    // Method to read all blocks of a file in order following the FAT table
    #[trace_log]
    pub fn read_file_data(&self, start_blk: u16) -> Result<FileData> {
        let mut data = FileData::default();
        let mut blk_num = start_blk;

        // Recursive closure to read blocks following the FAT
        let read_blocks_recursively = |blk_num: &mut u16, data: &mut Vec<u8>| -> Result<()> {
            loop {
                match self.fat.get(*blk_num as usize) {
                    Some(&FatType::Taken(next_blk)) => {
                        let block: FileData = self.disk.read_block(*blk_num as usize)?;
                        data.extend_from_slice(&block.data);
                        *blk_num = next_blk;
                    }
                    Some(&FatType::EOF) => {
                        let block: FileData = self.disk.read_block(*blk_num as usize)?;
                        data.extend_from_slice(&block.data);
                        break;
                    }
                    _ => return Err(FSError::InvalidBlockReference.into()),
                }
            }
            Ok(())
        };

        // Call the recursive read function
        read_blocks_recursively(&mut blk_num, &mut data.data)?;

        Ok(data)
    }

    #[trace_log]
    pub fn clear_file_data(&mut self, start_blk: u16) -> Result<()> {
        let mut blk_num = start_blk;
        let zero_data = vec![0u8; Disk::BLOCK_SIZE];

        // Recursive closure to clear blocks following the FAT
        let mut clear_blocks_recursively = |blk_num: &mut u16| -> Result<()> {
            loop {
                match self.fat.get(*blk_num as usize) {
                    Some(&FatType::Taken(next_blk)) => {
                        // Instead of reading, we write zeroes to the block
                        self.disk.write_raw_data(*blk_num as usize, &zero_data)?;

                        let lol: usize = blk_num.clone() as usize;
                        self.fat[lol] = FatType::Free;
                        self.disk.write_block(FAT_BLK as usize, &self.fat)?;
                        *blk_num = next_blk;
                    }
                    Some(&FatType::EOF) => {
                        // Clear the EOF block as well
                        self.disk.write_raw_data(*blk_num as usize, &zero_data)?;
                        let lol: usize = blk_num.clone() as usize;
                        self.fat[lol] = FatType::Free;
                        self.disk.write_block(FAT_BLK as usize, &self.fat)?;
                        break;
                    }
                    _ => return Err(FSError::InvalidBlockReference.into()),
                }
            }
            Ok(())
        };

        // Call the recursive clear function
        clear_blocks_recursively(&mut blk_num)?;

        Ok(())
    }

    #[trace_log]
    pub fn remove_dir_data(&mut self, dir_entry: &DirEntry, path: &str) -> Result<()> {
        let block: DirBlock = self.read_dir_block(dir_entry)?;

        for entry in &block.entries {
            if entry.name.is_empty() {
                continue;
            }

            let new_path = format!("{}/{}", path, entry.name);

            match entry.file_type {
                FileType::File => self.delete_file(&new_path)?,
                FileType::Directory => self.remove_dir_data(entry, &new_path)?,
            }
        }

        let zero_data = vec![0u8; Disk::BLOCK_SIZE];
        self.disk
            .write_raw_data(dir_entry.blk_num as usize, &zero_data)?;

        self.fat[dir_entry.blk_num as usize] = FatType::Free;
        self.disk.write_block(FAT_BLK as usize, &self.fat)?;
        Ok(())
    }

    #[trace_log]
    pub fn read_blk(&self, blk: u64) -> Result<DirBlock> {
        let block: DirBlock = self.disk.read_block(blk as usize)?;
        Ok(block)
    }
}<|MERGE_RESOLUTION|>--- conflicted
+++ resolved
@@ -36,11 +36,8 @@
 use pyo3::pyclass;
 use std::io;
 
-<<<<<<< HEAD
+#[derive(Clone)]
 #[cfg_attr(feature = "py-bindings", pyclass)]
-=======
-#[derive(Clone)]
->>>>>>> 5efac2a9
 pub struct StdIOHandler;
 
 impl IOHandler for StdIOHandler {
@@ -75,11 +72,8 @@
     disk: Disk,
     curr_block: DirBlock,
     fat: FAT,
-<<<<<<< HEAD
+    //#[cfg(not(target_arch = "wasm32"))]
     pub io_handler: Box<dyn IOHandler<Input = String, Output = String> + Send + Sync>,
-=======
-    //#[cfg(not(target_arch = "wasm32"))]
-    pub io_handler: Box<dyn IOHandler<Input = String, Output = String>>,
 }
 
 impl Clone for FileSystem {
@@ -94,7 +88,6 @@
             io_handler: self.io_handler.clone_box(),
         }
     }
->>>>>>> 5efac2a9
 }
 
 const READ: u8 = 0x04;
