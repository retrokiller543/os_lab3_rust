[package]
name = "rustic_disk"
version = "0.1.0"
edition = "2021"

# See more keys and their definitions at https://doc.rust-lang.org/cargo/reference/manifest.html

[lib]
crate-type = ["cdylib", "rlib"]

[dependencies]
anyhow = "1.0.79"
bincode = "1.3.3"
serde = { version = "1.0.196", features = ["derive"] }
serde_derive = "1.0.196"
thiserror = "1.0.56"
log = "0.4.20"
env_logger = "0.11.1"
<<<<<<< HEAD
pyo3-helper-macros = { version = "0.0.6", optional = true, features = ["multiple_pymethod"] }
pyo3 = { version = "0.20.0", optional = true }
=======
logger_macro = { path = "../logger_macro" }
>>>>>>> 5efac2a9

[target.'cfg(target_arch = "wasm32")'.dependencies]
wasm-bindgen = "0.2.90"
wasm-bindgen-futures = "0.4.40"
wasm-bindgen-test = "0.3.40"
web-sys = { version = "0.3.67", features = [
    "Document",
    "Window",
    "Directory",
    "File",
    "IdbDatabase",
    "IdbFileRequest",
    "IdbFileHandle",
    "IdbMutableFile",
    "IdbOpenDbRequest",
    "IdbDatabase",
    "IdbTransaction",
    "IdbTransactionMode",
    "IdbObjectStore",
    "IdbRequest",
    "PromiseNativeHandler",
    "IdbVersionChangeEvent",
    "IdbFactory"
] }
serde-wasm-bindgen = "0.6.5"

[features]
default = []
debug = []
py-bindings = ["dep:pyo3", "dep:pyo3-helper-macros", "pyo3/extension-module", "pyo3/multiple-pymethods"]<|MERGE_RESOLUTION|>--- conflicted
+++ resolved
@@ -16,12 +16,9 @@
 thiserror = "1.0.56"
 log = "0.4.20"
 env_logger = "0.11.1"
-<<<<<<< HEAD
 pyo3-helper-macros = { version = "0.0.6", optional = true, features = ["multiple_pymethod"] }
 pyo3 = { version = "0.20.0", optional = true }
-=======
 logger_macro = { path = "../logger_macro" }
->>>>>>> 5efac2a9
 
 [target.'cfg(target_arch = "wasm32")'.dependencies]
 wasm-bindgen = "0.2.90"
